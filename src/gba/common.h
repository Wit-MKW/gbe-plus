// GB Enhanced+ Copyright Daniel Baxter 2014
// Licensed under the GPLv2
// See LICENSE.txt for full license text

// File : common.h
// Date : April 09, 2014
// Description : Common functions and definitions
//
// Consts are quick references to commonly used memory locations 

#include "common/common.h"

#ifndef GBA_COMMON
#define GBA_COMMON

<<<<<<< HEAD
=======
/* CPSR Flags */
const u32 CPSR_N_FLAG = 0x80000000;
const u32 CPSR_Z_FLAG = 0x40000000;
const u32 CPSR_C_FLAG = 0x20000000;
const u32 CPSR_V_FLAG = 0x10000000;
const u32 CPSR_Q_FLAG = 0x8000000;
const u32 CPSR_IRQ = 0x80;
const u32 CPSR_FIQ = 0x40;
const u32 CPSR_STATE = 0x20;
const u32 CPSR_MODE = 0x1F;

const u32 CPSR_MODE_USR = 0x10;
const u32 CPSR_MODE_FIQ = 0x11;
const u32 CPSR_MODE_IRQ = 0x12;
const u32 CPSR_MODE_SVC = 0x13;
const u32 CPSR_MODE_ABT = 0x17;
const u32 CPSR_MODE_UND = 0x1B;
const u32 CPSR_MODE_SYS = 0x1F;

>>>>>>> 7738b29f
/* Display Registers */
const u32 DISPCNT = 0x4000000;
const u32 DISPSTAT = 0x4000004;
const u32 VCOUNT = 0x4000006;
const u32 BG0CNT = 0x4000008;
const u32 BG1CNT = 0x400000A;
const u32 BG2CNT = 0x400000C;
const u32 BG3CNT = 0x400000E;

const u32 BG0HOFS = 0x4000010;
const u32 BG0VOFS = 0x4000012;
const u32 BG1HOFS = 0x4000014;
const u32 BG1VOFS = 0x4000016;
const u32 BG2HOFS = 0x4000018;
const u32 BG2VOFS = 0x400001A;
const u32 BG3HOFS = 0x400001C;
const u32 BG3VOFS = 0x400001E;

const u32 BG2PA = 0x4000020;
const u32 BG2PB = 0x4000022;
const u32 BG2PC = 0x4000024;
const u32 BG2PD = 0x4000026;

const u32 BG2X_L = 0x4000028;
const u32 BG2X_H = 0x400002A;
const u32 BG2Y_L = 0x400002C;
const u32 BG2Y_H = 0x400002E;

const u32 BG3PA = 0x4000030;
const u32 BG3PB = 0x4000032;
const u32 BG3PC = 0x4000034;
const u32 BG3PD = 0x4000036;

const u32 BG3X_L = 0x4000038;
const u32 BG3X_H = 0x400003A;
const u32 BG3Y_L = 0x400003C;
const u32 BG3Y_H = 0x400003E;

const u32 WIN0H = 0x4000040;
const u32 WIN1H = 0x4000042;

const u32 WIN0V = 0x4000044;
const u32 WIN1V = 0x4000046;

const u32 WININ = 0x4000048;
const u32 WINOUT = 0x400004A;

const u32 MOSIAC = 0x400004C;

const u32 BLDCNT = 0x4000050;
const u32 BLDALPHA = 0x4000052;
const u32 BLDY = 0x4000054;

/* Sound */
const u32 SND1CNT_L = 0x4000060;
const u32 SND1CNT_H = 0x4000062;
const u32 SND1CNT_X = 0x4000064;

const u32 SND2CNT_L = 0x4000068;
const u32 SND2CNT_H = 0x400006C;

const u32 SND3CNT_L = 0x4000070;
const u32 SND3CNT_H = 0x4000072;
const u32 SND3CNT_X = 0x4000074;

const u32 SND4CNT_L = 0x4000078;
const u32 SND4CNT_H = 0x400007C;

const u32 SNDCNT_L = 0x4000080;
const u32 SNDCNT_H = 0x4000082;
const u32 SNDCNT_X = 0x4000084;

const u32 SNDBIAS = 0x4000088;

const u32 WAVERAM0_L = 0x4000090;
const u32 WAVERAM0_H = 0x4000092;
const u32 WAVERAM1_L = 0x4000094;
const u32 WAVERAM1_H = 0x4000096;
const u32 WAVERAM2_L = 0x4000098;
const u32 WAVERAM2_H = 0x400009A;
const u32 WAVERAM3_L = 0x400009C;
const u32 WAVERAM3_H = 0x400009E;

const u32 FIFO_A = 0x40000A0;
const u32 FIFO_B = 0x40000A4;

/* Timers */
const u32 TM0CNT_L = 0x4000100;
const u32 TM1CNT_L = 0x4000104;
const u32 TM2CNT_L = 0x4000108;
const u32 TM3CNT_L = 0x400010C;

const u32 TM0CNT_H = 0x4000102;
const u32 TM1CNT_H = 0x4000106;
const u32 TM2CNT_H = 0x400010A;
const u32 TM3CNT_H = 0x400010E;


/* Input */
const u32 KEYINPUT = 0x4000130;
const u32 KEYCNT = 0x4000132;

/* Interrupts */
const u32 REG_IE = 0x4000200;
const u32 REG_IF = 0x4000202;
const u32 REG_IME = 0x4000208;

/* Wait Control */
const u32 WAITCNT = 0x4000204;

/* DMA */
const u32 DMA0SAD = 0x40000B0;
const u32 DMA1SAD = 0x40000BC;
const u32 DMA2SAD = 0x40000C8;
const u32 DMA3SAD = 0x40000D4;

const u32 DMA0DAD = 0x40000B4;
const u32 DMA1DAD = 0x40000C0;
const u32 DMA2DAD = 0x40000CC;
const u32 DMA3DAD = 0x40000D8;

const u32 DMA0CNT_L = 0x40000B8;
const u32 DMA1CNT_L = 0x40000C4;
const u32 DMA2CNT_L = 0x40000D0;
const u32 DMA3CNT_L = 0x40000DC;

const u32 DMA0CNT_H = 0x40000BA;
const u32 DMA1CNT_H = 0x40000C6;
const u32 DMA2CNT_H = 0x40000D2;
const u32 DMA3CNT_H = 0x40000DE;

/* GPIO */
const u32 GPIO_DATA = 0x80000C4;
const u32 GPIO_DIRECTION = 0x80000C6;
const u32 GPIO_CNT = 0x80000C8;

/* Misc */
const u32 FLASH_RAM_CMD0 = 0xE005555;
const u32 FLASH_RAM_CMD1 = 0xE002AAA;
const u32 FLASH_RAM_SEC0 = 0xE000000;
const u32 FLASH_RAM_SEC1 = 0xE001000;
const u32 FLASH_RAM_SEC2 = 0xE002000;
const u32 FLASH_RAM_SEC3 = 0xE003000;
const u32 FLASH_RAM_SEC4 = 0xE004000;
const u32 FLASH_RAM_SEC5 = 0xE005000;
const u32 FLASH_RAM_SEC6 = 0xE006000;
const u32 FLASH_RAM_SEC7 = 0xE007000;
const u32 FLASH_RAM_SEC8 = 0xE008000;
const u32 FLASH_RAM_SEC9 = 0xE009000;
const u32 FLASH_RAM_SECA = 0xE00A000;
const u32 FLASH_RAM_SECB = 0xE00B000;
const u32 FLASH_RAM_SECC = 0xE00C000;
const u32 FLASH_RAM_SECD = 0xE00D000;
const u32 FLASH_RAM_SECE = 0xE00E000;
const u32 FLASH_RAM_SECF = 0xE00F000;

#endif // GBA_COMMON<|MERGE_RESOLUTION|>--- conflicted
+++ resolved
@@ -13,8 +13,6 @@
 #ifndef GBA_COMMON
 #define GBA_COMMON
 
-<<<<<<< HEAD
-=======
 /* CPSR Flags */
 const u32 CPSR_N_FLAG = 0x80000000;
 const u32 CPSR_Z_FLAG = 0x40000000;
@@ -34,7 +32,6 @@
 const u32 CPSR_MODE_UND = 0x1B;
 const u32 CPSR_MODE_SYS = 0x1F;
 
->>>>>>> 7738b29f
 /* Display Registers */
 const u32 DISPCNT = 0x4000000;
 const u32 DISPSTAT = 0x4000004;
