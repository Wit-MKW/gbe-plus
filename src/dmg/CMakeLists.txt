set(SRCS
	apu.cpp
	core.cpp
	gamepad.cpp
	lcd.cpp
	mbc1.cpp
	mbc2.cpp
	mbc3.cpp
	mbc5.cpp
	mbc7.cpp
	huc1.cpp
	mmm01.cpp
	camera.cpp
	mmu.cpp
	opengl.cpp
	z80.cpp
	custom_graphics.cpp
	sio.cpp
	infrared.cpp
<<<<<<< HEAD
	dmg07.cpp
=======
	debug.cpp
>>>>>>> 7daba08e
	)

set(HEADERS
	apu.h
	apu_data.h
	common.h
	core.h
	gamepad.h
	lcd.h
	lcd_data.h
	mmu.h
	z80.h
	custom_graphics_data.h
	sio.h
	sio_data.h
	)

add_library(dmg STATIC ${SRCS} ${HEADERS})

target_link_libraries(dmg common ${SDL2_LIBRARY} ${OPENGL_gl_LIBRARY})

if (LINK_CABLE)
    target_link_libraries(dmg ${SDL2NET_LIBRARY})
endif()<|MERGE_RESOLUTION|>--- conflicted
+++ resolved
@@ -17,11 +17,8 @@
 	custom_graphics.cpp
 	sio.cpp
 	infrared.cpp
-<<<<<<< HEAD
 	dmg07.cpp
-=======
 	debug.cpp
->>>>>>> 7daba08e
 	)
 
 set(HEADERS
